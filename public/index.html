--- conflicted
+++ resolved
@@ -941,6 +941,7 @@
                             <th class="healing-main-col" colspan="4">治疗</th>
                             <th class="healing-simple-col" style="display: none;" colspan="1">治疗</th>
                             <th class="hps-col" colspan="3">HPS</th>
+                            <th rowspan="2">技能分析</th>
                         </tr>
                         <tr>
                             <th class="damage-cols" title="角色在战斗中造成的总伤害">总伤害</th>
@@ -963,46 +964,6 @@
                 </table>
             </div>
         </div>
-<<<<<<< HEAD
-        <table id="damageTable">
-            <thead>
-                <tr>
-                    <th rowspan="2" title="角色唯一标识符">角色ID</th>
-                    <th rowspan="2" title="角色昵称/自定义昵称">角色昵称</th>
-                    <th rowspan="2" title="角色职业">职业</th>
-                    <th rowspan="2" title="角色在战斗中受到的伤害">承伤</th>
-                    <th rowspan="2" title="角色在战斗中的暴击触发率">暴击率</th>
-                    <th rowspan="2" title="角色在战斗中的幸运触发率">幸运率</th>
-                    <th class="damage-main-col" colspan="4">伤害</th>
-                    <th class="damage-simple-col" style="display: none;" colspan="1">伤害</th>
-                    <th class="dps-col" colspan="3">DPS</th>
-                    <th class="healing-main-col" colspan="4">治疗</th>
-                    <th class="healing-simple-col" style="display: none;" colspan="1">治疗</th>
-                    <th class="hps-col" colspan="3">HPS</th>
-                    <th rowspan="2">技能分析</th>
-                </tr>
-                <tr>
-                    <th class="damage-cols" title="角色在战斗中造成的总伤害">总伤害</th>
-                    <th class="damage-detail-cols" title="角色在战斗中造成的非幸运的暴击伤害">纯暴击</th>
-                    <th class="damage-detail-cols" title="角色在战斗中造成的非暴击的幸运伤害">纯幸运</th>
-                    <th class="damage-detail-cols" title="角色在战斗中造成的暴击的幸运伤害">暴击幸运</th>
-                    <th class="dps-cols" title="角色在战斗中的最近一秒造成的伤害">瞬时DPS</th>
-                    <th class="dps-cols" title="角色在战斗中的最大瞬时DPS">最大瞬时</th>
-                    <th class="dps-cols" title="角色在战斗中的总DPS（以第一次技能与最后一次技能之间的时间作为有效战斗时间计算）">总DPS</th>
-                    <th class="healing-cols" title="角色在战斗中造成的总治疗量">总治疗</th>
-                    <th class="healing-detail-cols" title="角色在战斗中造成的非幸运的暴击治疗量">纯暴击</th>
-                    <th class="healing-detail-cols" title="角色在战斗中造成的非暴击的幸运治疗量">纯幸运</th>
-                    <th class="healing-detail-cols" title="角色在战斗中造成的暴击的幸运治疗量">暴击幸运</th>
-                    <th class="hps-cols" title="角色在战斗中的最近一秒造成的伤害和治疗量">瞬时HPS</th>
-                    <th class="hps-cols" title="角色在战斗中的最大瞬时HPS">最大瞬时</th>
-                    <th class="hps-cols" title="角色在战斗中的总HPS（以第一次技能与最后一次技能之间的时间作为有效战斗时间计算）">总HPS</th>
-                </tr>
-            </thead>
-            <tbody></tbody>
-        </table>
-    </div>
-=======
->>>>>>> acadcd18
 
     <div class="watermark"></div>
 
